--- conflicted
+++ resolved
@@ -130,12 +130,9 @@
 
     func acceptSuggestion() async {
         do {
-<<<<<<< HEAD
-=======
             if UserDefaults.shared.value(for: \.alwaysAcceptSuggestionWithAccessibilityAPI) {
                 throw CancellationError()
             }
->>>>>>> ccdf0166
             try await Environment.triggerAction("Accept Suggestion")
         } catch {
             guard let xcode = ActiveApplicationMonitor.activeXcode ?? ActiveApplicationMonitor
