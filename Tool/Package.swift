--- conflicted
+++ resolved
@@ -61,11 +61,8 @@
             dependencies: [
                 "Logger",
                 "Preferences",
-<<<<<<< HEAD
+                .product(name: "GPTEncoder", package: "GPTEncoder"),
                 .product(name: "JSONRPC", package: "JSONRPC"),
-=======
-                .product(name: "GPTEncoder", package: "GPTEncoder"),
->>>>>>> ccdf0166
                 .product(name: "AsyncAlgorithms", package: "swift-async-algorithms"),
             ]
         ),
