--- conflicted
+++ resolved
@@ -4,7 +4,18 @@
     <title>Copilot for Xcode</title>
 
     <item>
-<<<<<<< HEAD
+      <title>0.16.1</title>
+      <pubDate>Tue, 23 May 2023 11:06:14 +0800</pubDate>
+      <sparkle:version>161</sparkle:version>
+      <sparkle:shortVersionString>0.16.1</sparkle:shortVersionString>
+      <sparkle:minimumSystemVersion>12.0</sparkle:minimumSystemVersion>
+      <sparkle:releaseNotesLink>
+        https://github.com/intitni/CopilotForXcode/releases/tag/0.16.1
+      </sparkle:releaseNotesLink>
+      <enclosure url="https://github.com/intitni/CopilotForXcode/releases/download/0.16.1/Copilot.for.Xcode.app.zip" length="21012368" type="application/octet-stream" sparkle:edSignature="Z4Krbh53X0frA0WhhGHh2QXEKUJQz65SXQKFyn6rJmk7eXdbF0HhllEchUUooeQMeeIkR8I2VhK5Uq7Qenh1Dw=="/>
+    </item>
+
+    <item>
       <title>0.16.0</title>
       <pubDate>Thu, 18 May 2023 18:42:47 +0800</pubDate>
       <sparkle:version>160</sparkle:version>
@@ -15,20 +26,7 @@
       </sparkle:releaseNotesLink>
       <enclosure url="https://github.com/intitni/CopilotForXcode/releases/download/0.16.0/Copilot.for.Xcode.app.zip" length="21012542" type="application/octet-stream" sparkle:edSignature="K/lsLbYeNCJrE71a9xaUOf3lD5SyFqrkgMlTUd7xJinMnx4fWkP9WtzPFCq9n/A2H6X1awFtDhov6mEkMhx7Bg=="/>
     </item>
-    
-=======
-      <title>0.16.1</title>
-      <pubDate>Tue, 23 May 2023 11:06:14 +0800</pubDate>
-      <sparkle:version>161</sparkle:version>
-      <sparkle:shortVersionString>0.16.1</sparkle:shortVersionString>
-      <sparkle:minimumSystemVersion>12.0</sparkle:minimumSystemVersion>
-      <sparkle:releaseNotesLink>
-        https://github.com/intitni/CopilotForXcode/releases/tag/0.16.1
-      </sparkle:releaseNotesLink>
-      <enclosure url="https://github.com/intitni/CopilotForXcode/releases/download/0.16.1/Copilot.for.Xcode.app.zip" length="21012368" type="application/octet-stream" sparkle:edSignature="Z4Krbh53X0frA0WhhGHh2QXEKUJQz65SXQKFyn6rJmk7eXdbF0HhllEchUUooeQMeeIkR8I2VhK5Uq7Qenh1Dw=="/>
-    </item>
-
->>>>>>> 699d11eb
+
     <item>
       <title>0.15.4</title>
       <pubDate>Mon, 15 May 2023 22:13:11 +0800</pubDate>
